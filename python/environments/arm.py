--- conflicted
+++ resolved
@@ -3,56 +3,11 @@
 import numpy as np
 from gym import spaces
 import os
-<<<<<<< HEAD
-from environments.osim import OsimEnv
+import random
 
 class ArmEnv(OsimEnv):
     ninput = 12
     model_path = os.path.join(os.path.dirname(__file__), '../../models/Arm26_Optimize.osim')
-=======
-import random
-
-class Specification:
-    timestep_limit = 500
-
-def angular_dist(t,s):
-    x = (t-s) % (2*math.pi)
-    return min(x, 2*math.pi-x)
-
-class ArmEnv:
-    # Initialize simulation
-    model = None
-    manager = None
-    state = None
-    state0 = None
-
-    stepsize = 0.01
-    ninput = 14
-    noutput = 6
-    integration_accuracy = 1e-3
-    timestep_limit = 500
-
-    istep = 0
-
-    joints = []
-
-    spec = Specification()
-
-    # OpenAI Gym compatibility
-    action_space = spaces.Box(0.0, 1.0, shape=(noutput,) )
-    observation_space = spaces.Box(-100000.0, 100000.0, shape=(ninput,) )
-
-    def compute_reward(self):
-        obs = self.get_observation()
-#        up = (2*(math.pi**2) - angular_dist(obs[2],self.shoulder)**2 - angular_dist(obs[3],self.elbow)**2)/(2*math.pi**2)
-        pos = angular_dist(obs[2],self.shoulder)**2 + angular_dist(obs[3],self.elbow)**2
-        still = (obs[4]**2 + obs[5]**2) / 200
-#        print still
-        return (20 - pos - still)/20.0
-
-    def is_done(self):
-        return False
->>>>>>> 0b620251
 
     def __init__(self, visualize = True):
         super(ArmEnv, self).__init__(visualize = visualize)
@@ -82,34 +37,34 @@
 
     def compute_reward(self):
         obs = self.get_observation()
-        up = (2*(math.pi**2) - self.angular_dist(obs[0],math.pi)**2 - self.angular_dist(obs[1],0.0)**2)/(2*math.pi**2)
-        still = (obs[2]**2 + obs[3]**2) / 400
-        return up - still
+#        up = (2*(math.pi**2) - angular_dist(obs[2],self.shoulder)**2 - angular_dist(obs[3],self.elbow)**2)/(2*math.pi**2)
+        pos = angular_dist(obs[2],self.shoulder)**2 + angular_dist(obs[3],self.elbow)**2
+        still = (obs[4]**2 + obs[5]**2) / 200
+#        print still
+        return (20 - pos - still)/20.0
+
 
     def get_observation(self):
         invars = np.array([0] * self.ninput, dtype='f')
 
-        invars[0] = self.shoulder
-        invars[1] = self.elbow
+        invars[0] = self.joints[0].getCoordinate(0).getValue(self.state)
+        invars[1] = self.joints[1].getCoordinate(0).getValue(self.state)
 
-        invars[2] = self.joints[0].getCoordinate(0).getValue(self.state)
-        invars[3] = self.joints[1].getCoordinate(0).getValue(self.state)
+        invars[2] = self.joints[0].getCoordinate(0).getSpeedValue(self.state)
+        invars[3] = self.joints[1].getCoordinate(0).getSpeedValue(self.state)
 
-        invars[4] = self.joints[0].getCoordinate(0).getSpeedValue(self.state)
-        invars[5] = self.joints[1].getCoordinate(0).getSpeedValue(self.state)
-
-        invars[6] = self.sanitify(self.joints[0].getCoordinate(0).getAccelerationValue(self.state))
-        invars[7] = self.sanitify(self.joints[1].getCoordinate(0).getAccelerationValue(self.state))
+        invars[4] = self.sanitify(self.joints[0].getCoordinate(0).getAccelerationValue(self.state))
+        invars[5] = self.sanitify(self.joints[1].getCoordinate(0).getAccelerationValue(self.state))
 
         pos = self.model.calcMassCenterPosition(self.state)
         vel = self.model.calcMassCenterVelocity(self.state)
         
-        invars[8] = pos[0]
-        invars[9] = pos[1]
-        invars[10] = pos[2]
+        invars[6] = pos[0]
+        invars[7] = pos[1]
+        invars[8] = pos[2]
 
-        invars[11] = vel[0]
-        invars[12] = vel[1]
-        invars[13] = vel[2]
+        invars[9] = vel[0]
+        invars[10] = vel[1]
+        invars[11] = vel[2]
 
         return invars
