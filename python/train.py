import opensim as osim
import numpy as np
import sys
from keras.models import Sequential, Model
from keras.layers import Dense, Activation, Flatten, Input, merge
from keras.optimizers import Adam

import numpy as np

from rl.agents import ContinuousDQNAgent
from rl.memory import SequentialMemory
from rl.random import OrnsteinUhlenbeckProcess

import argparse
import math

# Some meta parameters
stepsize = 0.05
nallsteps = 100000
ninput = 33
noutput = 18
nb_actions = noutput
nepisodesteps = 300

# Command line parameters
parser = argparse.ArgumentParser(description='Train or test neural net motor controller')
parser.add_argument('--train', dest='train', action='store_true', default=True)
parser.add_argument('--test', dest='train', action='store_false', default=True)
parser.add_argument('--visualize', dest='visualize', action='store_true', default=False)
parser.add_argument('--output', dest='output', action='store', default="model.h5f")
args = parser.parse_args()

training = args.train
visualize = args.visualize

def zeroifnan(v):
    if math.isnan(v):
        return 0
    if abs(v) < 0.001:
        return 0
    elif abs(v) > 1000:
        return 1000 * (v / abs(v))
    return v

class Environment:
    # Initialize simulation
    model = None
    state = None
    state0 = None

    istep = 0
    prev_reward = 0

    def compute_reward(self):
        x = self.ground_pelvis.getCoordinate(1).getValue(self.state)
<<<<<<< HEAD
        y = self.ground_pelvis.getCoordinate(2).getValue(self.state)
        self.prev_reward = 1 * self.prev_reward + min(y, 0.70) - min(abs(x), 0.1) #0.9 * self.prev_reward - x + y
=======
        self.prev_reward = 1 * self.prev_reward + max(y, 0.9) #0.9 * self.prev_reward - x + y
>>>>>>> 5b1f17e8
        return self.prev_reward

    def is_head_too_low(self):
        x = self.ground_pelvis.getCoordinate(1).getValue(self.state)
        y = self.ground_pelvis.getCoordinate(2).getValue(self.state)
        return (y < 0.7) or (abs(x) > 0.2)
    
    def is_done(self):
        return (self.istep >= nepisodesteps) or self.is_head_too_low()

    def __init__(self):
        # Get the model
        self.model = osim.Model("../models/gait9dof18musc_Thelen_BigSpheres_20161017.osim")

        # Enable the visualizer
        self.model.setUseVisualizer(visualize)

        # Get the muscles
        self.muscleSet = self.model.getMuscles()
        self.forceSet = self.model.getForceSet()
        self.bodySet = self.model.getBodySet()
        self.jointSet = self.model.getJointSet()

        # Print bodies
        for i in xrange(13):
            print(self.bodySet.get(i).getName())

        for i in xrange(13):
            print(self.jointSet.get(i).getName())

        self.ground_pelvis = osim.PlanarJoint.safeDownCast(self.jointSet.get(0))

        self.hip_r = osim.PinJoint.safeDownCast(self.jointSet.get(1))
        self.knee_r = osim.CustomJoint.safeDownCast(self.jointSet.get(2))
        self.ankle_r = osim.PinJoint.safeDownCast(self.jointSet.get(3))
        self.subtalar_r = osim.WeldJoint.safeDownCast(self.jointSet.get(4))
        self.mtp_r = osim.WeldJoint.safeDownCast(self.jointSet.get(5))

        self.hip_l = osim.PinJoint.safeDownCast(self.jointSet.get(6))
        self.knee_l = osim.CustomJoint.safeDownCast(self.jointSet.get(7))
        self.ankle_l = osim.PinJoint.safeDownCast(self.jointSet.get(8))
        self.subtalar_l = osim.WeldJoint.safeDownCast(self.jointSet.get(9))
        self.mtp_l = osim.WeldJoint.safeDownCast(self.jointSet.get(10))

        self.back = osim.PinJoint.safeDownCast(self.jointSet.get(11))
        self.back1 = osim.WeldJoint.safeDownCast(self.jointSet.get(12))

        self.head = self.bodySet.get(12)

        self.reset()

    def reset(self):
        self.istep = 0
        if not self.state0:
            self.state0 = self.model.initSystem()
        self.state = osim.State(self.state0)

        self.model.equilibrateMuscles(self.state)
        self.manager = osim.Manager(self.model)
        self.prev_reward = 0
        return self.get_observation()

    def get_observation(self):
        invars = np.array([0] * ninput, dtype='f')

        invars[0] = self.ground_pelvis.getCoordinate(0).getValue(self.state)
        invars[1] = self.ground_pelvis.getCoordinate(1).getValue(self.state)
        invars[2] = self.ground_pelvis.getCoordinate(2).getValue(self.state)

        invars[3] = self.hip_r.getCoordinate(0).getValue(self.state)
        invars[4] = self.hip_l.getCoordinate(0).getValue(self.state)

        invars[5] = self.ankle_r.getCoordinate(0).getValue(self.state)
        invars[6] = self.ankle_l.getCoordinate(0).getValue(self.state)

        invars[7] = self.knee_r.getCoordinate(0).getValue(self.state)
        invars[8] = self.knee_l.getCoordinate(0).getValue(self.state)
        

        invars[9] = self.ground_pelvis.getCoordinate(0).getSpeedValue(self.state)
        invars[10] = self.ground_pelvis.getCoordinate(1).getSpeedValue(self.state)
        invars[11] = self.ground_pelvis.getCoordinate(2).getSpeedValue(self.state)

        invars[12] = self.hip_r.getCoordinate(0).getSpeedValue(self.state)
        invars[13] = self.hip_l.getCoordinate(0).getSpeedValue(self.state)

        invars[14] = self.ankle_r.getCoordinate(0).getSpeedValue(self.state)
        invars[15] = self.ankle_l.getCoordinate(0).getSpeedValue(self.state)

        invars[16] = self.knee_r.getCoordinate(0).getSpeedValue(self.state)
        invars[17] = self.knee_l.getCoordinate(0).getSpeedValue(self.state)

        
        invars[18] = zeroifnan(self.ground_pelvis.getCoordinate(0).getAccelerationValue(self.state))
        invars[19] = zeroifnan(self.ground_pelvis.getCoordinate(1).getAccelerationValue(self.state))
        invars[20] = zeroifnan(self.ground_pelvis.getCoordinate(2).getAccelerationValue(self.state))

        invars[21] = zeroifnan(self.hip_r.getCoordinate(0).getAccelerationValue(self.state))
        invars[22] = zeroifnan(self.hip_l.getCoordinate(0).getAccelerationValue(self.state))

        invars[23] = zeroifnan(self.ankle_r.getCoordinate(0).getAccelerationValue(self.state))
        invars[24] = zeroifnan(self.ankle_l.getCoordinate(0).getAccelerationValue(self.state))
        
        invars[25] = zeroifnan(self.knee_r.getCoordinate(0).getAccelerationValue(self.state))
        invars[26] = zeroifnan(self.knee_l.getCoordinate(0).getAccelerationValue(self.state))

        pos = self.model.calcMassCenterPosition(self.state)
        vel = self.model.calcMassCenterVelocity(self.state)
#        acc = self.model.calcMassCenterAccelerlation(self.state)
        
        invars[27] = pos[0]
        invars[28] = pos[1]
        invars[29] = pos[2]

        invars[30] = vel[0]
        invars[31] = vel[1]
        invars[32] = vel[2]

        return invars

    def step(self, action):
        for j in range(noutput):
            muscle = self.muscleSet.get(j)
            muscle.setActivation(self.state, action[j] * 1.0)

        # Integrate one step
        self.manager.setInitialTime(stepsize * self.istep)
        self.manager.setFinalTime(stepsize * (self.istep + 1))
        self.manager.integrate(self.state)

        self.istep = self.istep + 1

        return self.get_observation(), self.compute_reward(), self.is_done(), False

    def render(self, *args, **kwargs):
        return

# Build all necessary models: V, mu, and L networks.
V_model = Sequential()
V_model.add(Flatten(input_shape=(1,) + (ninput, )))
V_model.add(Dense(16))
V_model.add(Activation('relu'))
# V_model.add(Dense(16))
# V_model.add(Activation('relu'))
# V_model.add(Dense(16))
# V_model.add(Activation('relu'))
V_model.add(Dense(1))
V_model.add(Activation('linear'))
print(V_model.summary())

mu_model = Sequential()
mu_model.add(Flatten(input_shape=(1,) + (ninput, )))
mu_model.add(Dense(16))
mu_model.add(Activation('relu'))
# mu_model.add(Dense(16))
# mu_model.add(Activation('relu'))
# mu_model.add(Dense(16))
# mu_model.add(Activation('relu'))
mu_model.add(Dense(nb_actions))
mu_model.add(Activation('linear'))
print(mu_model.summary())

action_input = Input(shape=(nb_actions,), name='action_input')
observation_input = Input(shape=(1,) + (ninput, ), name='observation_input')
x = merge([action_input, Flatten()(observation_input)], mode='concat')
x = Dense(32)(x)
# x = Activation('relu')(x)
# x = Dense(32)(x)
# x = Activation('relu')(x)
# x = Dense(32)(x)
x = Activation('relu')(x)
x = Dense(((nb_actions * nb_actions + nb_actions) / 2))(x)
x = Activation('linear')(x)
L_model = Model(input=[action_input, observation_input], output=x)
print(L_model.summary())

env = Environment()

# Finally, we configure and compile our agent. You can use every built-in Keras optimizer and
# even the metrics!
<<<<<<< HEAD
memory = SequentialMemory(limit=10000000, window_length=1)
random_process = OrnsteinUhlenbeckProcess(theta=.1, mu=0., sigma=.15, size=nb_actions)
=======
memory = SequentialMemory(limit=100000, window_length=1)
random_process = OrnsteinUhlenbeckProcess(theta=1.5, mu=0., sigma=.001, size=nb_actions)
>>>>>>> 5b1f17e8
agent = ContinuousDQNAgent(nb_actions=nb_actions, V_model=V_model, L_model=L_model, mu_model=mu_model,
                           memory=memory, nb_steps_warmup=1000, random_process=random_process,
                           gamma=.99, target_model_update=0.1)
agent.compile(Adam(lr=.001, clipnorm=1.), metrics=['mae'])

# Okay, now it's time to learn something! We visualize the training here for show, but this
# slows down training quite a lot. You can always safely abort the training prematurely using
# Ctrl + C.
if training:
    agent.fit(env, nb_steps=nallsteps, visualize=True, verbose=1, nb_max_episode_steps=nepisodesteps)
    # After training is done, we save the final weights.
    agent.save_weights(args.output, overwrite=True)

if not training:
    agent.load_weights(args.output)
    # Finally, evaluate our algorithm for 5 episodes.
    agent.test(env, nb_episodes=10, visualize=True, nb_max_episode_steps=200)

<|MERGE_RESOLUTION|>--- conflicted
+++ resolved
@@ -52,17 +52,12 @@
     prev_reward = 0
 
     def compute_reward(self):
+        y = self.ground_pelvis.getCoordinate(2).getValue(self.state)
         x = self.ground_pelvis.getCoordinate(1).getValue(self.state)
-<<<<<<< HEAD
-        y = self.ground_pelvis.getCoordinate(2).getValue(self.state)
-        self.prev_reward = 1 * self.prev_reward + min(y, 0.70) - min(abs(x), 0.1) #0.9 * self.prev_reward - x + y
-=======
         self.prev_reward = 1 * self.prev_reward + max(y, 0.9) #0.9 * self.prev_reward - x + y
->>>>>>> 5b1f17e8
         return self.prev_reward
 
     def is_head_too_low(self):
-        x = self.ground_pelvis.getCoordinate(1).getValue(self.state)
         y = self.ground_pelvis.getCoordinate(2).getValue(self.state)
         return (y < 0.7) or (abs(x) > 0.2)
     
@@ -239,13 +234,8 @@
 
 # Finally, we configure and compile our agent. You can use every built-in Keras optimizer and
 # even the metrics!
-<<<<<<< HEAD
-memory = SequentialMemory(limit=10000000, window_length=1)
-random_process = OrnsteinUhlenbeckProcess(theta=.1, mu=0., sigma=.15, size=nb_actions)
-=======
 memory = SequentialMemory(limit=100000, window_length=1)
 random_process = OrnsteinUhlenbeckProcess(theta=1.5, mu=0., sigma=.001, size=nb_actions)
->>>>>>> 5b1f17e8
 agent = ContinuousDQNAgent(nb_actions=nb_actions, V_model=V_model, L_model=L_model, mu_model=mu_model,
                            memory=memory, nb_steps_warmup=1000, random_process=random_process,
                            gamma=.99, target_model_update=0.1)
