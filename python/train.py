--- conflicted
+++ resolved
@@ -16,7 +16,13 @@
 import math
 
 # Some meta parameters
+stepsize = 0.01
 nallsteps = 10000000
+ninput = 24
+noutput = 18
+nb_actions = noutput
+nepisodesteps = 500
+integration_accuracy = 1e-3
 
 # Command line parameters
 parser = argparse.ArgumentParser(description='Train or test neural net motor controller')
@@ -26,175 +32,7 @@
 parser.add_argument('--output', dest='output', action='store', default="model.h5f")
 args = parser.parse_args()
 
-<<<<<<< HEAD
-training = args.train
-visualize = args.visualize
-
-class Environment:
-    # Initialize simulation
-    model = None
-    state = None
-    state0 = None
-
-    istep = 0
-    prev_reward = 0
-
-    target_pos = [0] * 3
-
-    def compute_reward(self):
-        y = self.ground_pelvis.getCoordinate(2).getValue(self.state)
-        x = self.ground_pelvis.getCoordinate(1).getValue(self.state)
-
-        pos = self.model.calcMassCenterPosition(self.state)
-        vel = self.model.calcMassCenterVelocity(self.state)
-        acc = self.model.calcMassCenterAcceleration(self.state)
-
-        from_target = abs(pos[0] - self.target_pos[0])**2 + abs(pos[1] - self.target_pos[1])**2 + abs(pos[2] - self.target_pos[2])**2
-        from_target = from_target if from_target > 0.5 else 0 
-        rew = 2 - abs(acc[0])**2 - abs(acc[1])**2 - abs(acc[2])**2 - abs(vel[0])**2 - abs(vel[1])**2 - abs(vel[2])**2 - from_target
-        # - abs(vel[0])**2 - abs(vel[1])**2 - abs(vel[2])**2
-        # print("\n%f" % rew)
-        return rew
-#        self.prev_reward = 1 * self.prev_reward + max(y, 0.9) #0.9 * self.prev_reward - x + y
-        return self.prev_reward
-
-    def is_head_too_low(self):
-        y = self.ground_pelvis.getCoordinate(2).getValue(self.state)
-        return (y < 0.8) #or (abs(x) > 0.2)
-    
-    def is_done(self):
-        return self.is_head_too_low()
-
-    def __init__(self):
-        # Get the model
-        self.model = osim.Model("../models/gait9dof18musc_Thelen_BigSpheres_20161017.osim")
-
-        # Enable the visualizer
-        self.model.setUseVisualizer(visualize)
-
-        # Get the muscles
-        self.muscleSet = self.model.getMuscles()
-        self.forceSet = self.model.getForceSet()
-        self.bodySet = self.model.getBodySet()
-        self.jointSet = self.model.getJointSet()
-
-        # Print bodies
-        for i in xrange(13):
-            print(self.bodySet.get(i).getName())
-
-        for i in xrange(13):
-            print(self.jointSet.get(i).getName())
-
-        self.ground_pelvis = osim.PlanarJoint.safeDownCast(self.jointSet.get(0))
-
-        self.hip_r = osim.PinJoint.safeDownCast(self.jointSet.get(1))
-        self.knee_r = osim.CustomJoint.safeDownCast(self.jointSet.get(2))
-        self.ankle_r = osim.PinJoint.safeDownCast(self.jointSet.get(3))
-        self.subtalar_r = osim.WeldJoint.safeDownCast(self.jointSet.get(4))
-        self.mtp_r = osim.WeldJoint.safeDownCast(self.jointSet.get(5))
-
-        self.hip_l = osim.PinJoint.safeDownCast(self.jointSet.get(6))
-        self.knee_l = osim.CustomJoint.safeDownCast(self.jointSet.get(7))
-        self.ankle_l = osim.PinJoint.safeDownCast(self.jointSet.get(8))
-        self.subtalar_l = osim.WeldJoint.safeDownCast(self.jointSet.get(9))
-        self.mtp_l = osim.WeldJoint.safeDownCast(self.jointSet.get(10))
-
-        self.back = osim.PinJoint.safeDownCast(self.jointSet.get(11))
-        self.back1 = osim.WeldJoint.safeDownCast(self.jointSet.get(12))
-
-        self.head = self.bodySet.get(12)
-
-        self.reset()
-
-    def reset(self):
-        self.istep = 0
-        if not self.state0:
-            self.state0 = self.model.initSystem()
-        self.state = osim.State(self.state0)
-
-        self.model.equilibrateMuscles(self.state)
-        self.manager = osim.Manager(self.model)
-        self.prev_reward = 0
-
-        nullacttion = np.array([0] * noutput, dtype='f')
-        for i in range(0, int(math.floor(0.25 / stepsize) + 1)):
-            self.step(nullacttion)
-
-        self.target_pos = self.model.calcMassCenterPosition(self.state)
-
-        return self.get_observation()
-
-    def get_observation(self):
-        invars = np.array([0] * ninput, dtype='f')
-
-#        self.model.realizeAcceleration(self.state)
-
-        invars[0] = self.ground_pelvis.getCoordinate(0).getValue(self.state)
-        invars[1] = self.ground_pelvis.getCoordinate(1).getValue(self.state)
-        invars[2] = self.ground_pelvis.getCoordinate(2).getValue(self.state)
-
-        invars[3] = self.hip_r.getCoordinate(0).getValue(self.state)
-        invars[4] = self.hip_l.getCoordinate(0).getValue(self.state)
-
-        invars[5] = self.ankle_r.getCoordinate(0).getValue(self.state)
-        invars[6] = self.ankle_l.getCoordinate(0).getValue(self.state)
-
-        invars[7] = self.knee_r.getCoordinate(0).getValue(self.state)
-        invars[8] = self.knee_l.getCoordinate(0).getValue(self.state)
-        
-
-        invars[9] = self.ground_pelvis.getCoordinate(0).getSpeedValue(self.state)
-        invars[10] = self.ground_pelvis.getCoordinate(1).getSpeedValue(self.state)
-        invars[11] = self.ground_pelvis.getCoordinate(2).getSpeedValue(self.state)
-
-        invars[12] = self.hip_r.getCoordinate(0).getSpeedValue(self.state)
-        invars[13] = self.hip_l.getCoordinate(0).getSpeedValue(self.state)
-
-        invars[14] = self.ankle_r.getCoordinate(0).getSpeedValue(self.state)
-        invars[15] = self.ankle_l.getCoordinate(0).getSpeedValue(self.state)
-
-        invars[16] = self.knee_r.getCoordinate(0).getSpeedValue(self.state)
-        invars[17] = self.knee_l.getCoordinate(0).getSpeedValue(self.state)
-
-        pos = self.model.calcMassCenterPosition(self.state)
-        vel = self.model.calcMassCenterVelocity(self.state)
-#        acc = self.model.calcMassCenterAccelerlation(self.state)
-        
-        invars[18] = pos[0]
-        invars[19] = pos[1]
-        invars[20] = pos[2]
-
-        invars[21] = vel[0]
-        invars[22] = vel[1]
-        invars[23] = vel[2]
-
-        # for i in xrange(0,18):
-        #     invars[23 + 2*i + 1] = self.muscleSet.get(i).getActiveFiberForce(self.state)
-        #     invars[23 + 2*i + 2] = self.muscleSet.get(i).getPassiveFiberForce(self.state)
-
-        
-        return invars
-
-    def step(self, action):
-        for j in range(noutput):
-            muscle = self.muscleSet.get(j)
-            muscle.setActivation(self.state, action[j] * 1.0)
-#            muscle.setExcitation(self.state, action[j] * 1.0)
-
-        # Integrate one step
-        self.manager.setInitialTime(stepsize * self.istep)
-        self.manager.setFinalTime(stepsize * (self.istep + 1))
-        self.manager.integrate(self.state, integration_accuracy)
-
-        self.istep = self.istep + 1
-
-        return self.get_observation(), self.compute_reward(), self.is_done(), False
-
-    def render(self, *args, **kwargs):
-        return
-=======
 env = Environment(args.visualize)
->>>>>>> e78042c7
 
 # Build all necessary models: V, mu, and L networks.
 V_model = Sequential()
